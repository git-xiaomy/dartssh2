import 'dart:async';
import 'dart:typed_data';

import 'package:dartssh2/src/sftp/sftp_client.dart';
import 'package:dartssh2/src/utils/stream.dart';

/// The amount of data to send in a single SFTP packet.
///
/// From the SFTP spec it's safe to send up to 32KB of data in a single packet.
/// To strike a balance between capability and performance, we choose 16KB.
const chunkSize = 16 * 1024;

/// The maximum amount of data that can be sent to the remote host without
/// receiving an acknowledgement.
const maxBytesOnTheWire = chunkSize * 64;

/// Holds the state of a streaming write operation from [stream] to [file].
class SftpFileWriter {
  /// The remote file to write to.
  final SftpFile file;

  /// The stream of data to write to [file].
  final Stream<Uint8List> stream;

  /// The offset in [file] to start writing to.
  final int offset;

  /// Called when [bytes] of data have been successfully written to [file].
  final Function(int bytes)? onProgress;

  /// Creates a new [SftpFileWriter]. The upload process is started immediately
  /// after construction.
  SftpFileWriter(this.file, this.stream, this.offset, this.onProgress) {
    _subscription =
        stream.transform(MaxChunkSize(chunkSize)).listen(_handleLocalData);

    _subscription.onDone(_handleLocalDone);
  }

  /// The subscription for [stream]. We use this to pause and resume the data
  /// source.
  late final StreamSubscription<Uint8List> _subscription;

  final _doneCompleter = Completer<void>();

  /// Bytes of data that have been sent to the remote host. The difference
  /// between this and [_bytesAcked] is the amount of data on the wire.
  var _bytesSent = 0;

  /// Bytes of data that have been acknowledged by the remote host.
  var _bytesAcked = 0;

<<<<<<< HEAD
  int get _bytesOnTheWire => _bytesSent - _bytesAcked;

=======
  /// Whether [stream] has emitted all of its data.
>>>>>>> 1831d304
  var _streamDone = false;

  /// A [Future] that completes when:
  ///
  /// - All data from [stream] has been written to [file]
  /// - Or the write operation has been aborted by calling [abort].
  Future<void> get done => _doneCompleter.future;

<<<<<<< HEAD
  Future<void> _onStreamData(Uint8List chunk) async {
    if (_bytesOnTheWire >= maxBytesOnTheWire) {
=======
  /// Stops [stream] from emitting more data. Returns a [Future] that completes
  /// when the underlying data source of [stream] has been successfully closed.
  ///
  /// Calling [abort] will make [done] to complete immediately.
  Future<void> abort() async {
    _doneCompleter.complete();
    await _subscription.cancel();
  }

  /// Pauses [stream] from emitting more data. It's safe to call this even if
  /// the stream is already paused. Use [resume] to resume the operation.
  void pause() {
    if (!_subscription.isPaused) {
      _subscription.pause();
    }
  }

  /// Resumes [stream] after it has been paused. It's safe to call this even if
  /// the stream is not paused. Use [pause] to pause the operation.
  void resume() {
    _subscription.resume();
  }

  Future<void> _handleLocalData(Uint8List chunk) async {
    final bytesOnTheWire = _bytesSent - _bytesAcked;
    if (bytesOnTheWire >= maxBytesOnTheWire) {
>>>>>>> 1831d304
      _subscription.pause();
    } else {
      _subscription.resume();
    }

    final chunkWriteOffset = offset + _bytesSent;
    _bytesSent += chunk.length;
    await file.writeBytes(chunk, offset: chunkWriteOffset);
    _bytesAcked += chunk.length;
    onProgress?.call(_bytesAcked);

    if (_bytesOnTheWire < maxBytesOnTheWire) {
      _subscription.resume();
    }

    if (_streamDone && _bytesSent == _bytesAcked) {
      _doneCompleter.complete();
    }
  }

  void _handleLocalDone() {
    _streamDone = true;
  }
}<|MERGE_RESOLUTION|>--- conflicted
+++ resolved
@@ -43,19 +43,18 @@
 
   final _doneCompleter = Completer<void>();
 
-  /// Bytes of data that have been sent to the remote host. The difference
-  /// between this and [_bytesAcked] is the amount of data on the wire.
+  /// Bytes of data that have been sent to the remote host.
   var _bytesSent = 0;
 
   /// Bytes of data that have been acknowledged by the remote host.
   var _bytesAcked = 0;
 
-<<<<<<< HEAD
+  /// Number of bytes sent to the server but not yet acknowledged.
+  ///
+  /// This number is used to pause the stream when it gets too high.
   int get _bytesOnTheWire => _bytesSent - _bytesAcked;
 
-=======
   /// Whether [stream] has emitted all of its data.
->>>>>>> 1831d304
   var _streamDone = false;
 
   /// A [Future] that completes when:
@@ -64,10 +63,6 @@
   /// - Or the write operation has been aborted by calling [abort].
   Future<void> get done => _doneCompleter.future;
 
-<<<<<<< HEAD
-  Future<void> _onStreamData(Uint8List chunk) async {
-    if (_bytesOnTheWire >= maxBytesOnTheWire) {
-=======
   /// Stops [stream] from emitting more data. Returns a [Future] that completes
   /// when the underlying data source of [stream] has been successfully closed.
   ///
@@ -92,9 +87,7 @@
   }
 
   Future<void> _handleLocalData(Uint8List chunk) async {
-    final bytesOnTheWire = _bytesSent - _bytesAcked;
-    if (bytesOnTheWire >= maxBytesOnTheWire) {
->>>>>>> 1831d304
+    if (_bytesOnTheWire >= maxBytesOnTheWire) {
       _subscription.pause();
     } else {
       _subscription.resume();
@@ -103,6 +96,7 @@
     final chunkWriteOffset = offset + _bytesSent;
     _bytesSent += chunk.length;
     await file.writeBytes(chunk, offset: chunkWriteOffset);
+
     _bytesAcked += chunk.length;
     onProgress?.call(_bytesAcked);
 
